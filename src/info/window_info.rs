--- conflicted
+++ resolved
@@ -168,13 +168,7 @@
 
     star_x: 1900.0,
     star_y: 123.9,
-<<<<<<< HEAD
-
     pool_pos: Rect(118.2, 1584.0 + 15.0, 510.3, 1584.0),
-=======
-    
-    pool_pos: Rect(118.2, 1584.0 + 15.0, 510.3, 1584.0)
->>>>>>> 94361922
 };
 
 pub const WINDOW_16_9: WindowInfo = WindowInfo {
@@ -300,9 +294,5 @@
     flag_y: 223.,
     star_x: 1060.,
     star_y: 140.,
-<<<<<<< HEAD
     pool_pos: Rect(390., 1010., 504., 792.), //猜测是一次检索的圣遗物数量，之后翻页？所以与art_col有关
-=======
-    pool_pos: Rect(390., 1010., 504., 792.) //猜测是一次检索的圣遗物数量，之后翻页？所以与art_col有关
->>>>>>> 94361922
 };