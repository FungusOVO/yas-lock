use serde_json::Value;
use tract_onnx::prelude::*;

use crate::inference::pre_process::GrayImageFloat;
use image::EncodableLayout;

type ModelType = RunnableModel<TypedFact, Box<dyn TypedOp>, Graph<TypedFact, Box<dyn TypedOp>>>;

pub struct CRNNModel {
    model: ModelType,
    index_2_word: Vec<String>,

    pub avg_inference_time: f64,
}

impl CRNNModel {
    pub fn new(_name: String, _dict_name: String) -> CRNNModel {
        // let model = tract_onnx::onnx()
        //     .model_for_path(String::from("models/") + name.as_str()).unwrap()
        //     .with_input_fact(0, InferenceFact::dt_shape(f32::datum_type(), tvec!(1, 1, 32, 384))).unwrap()
        //     .into_optimized().unwrap()
        //     .into_runnable().unwrap();
<<<<<<< HEAD
        // let mut bytes = include_bytes!("../../models/model_acc100-epoch16.onnx");
        let mut bytes = include_bytes!("../../models/model_training.onnx");
=======
        let bytes = include_bytes!("../../models/model_acc100-epoch49.onnx");
        // let mut bytes = include_bytes!("../../models/model_training.onnx");
>>>>>>> e8212258

        let model = tract_onnx::onnx()
            .model_for_read(&mut bytes.as_bytes())
            .unwrap()
            .with_input_fact(
                0,
                InferenceFact::dt_shape(f32::datum_type(), tvec!(1, 1, 32, 384)),
            )
            .unwrap()
            .into_optimized()
            .unwrap()
            .into_runnable()
            .unwrap();

        // let content = utils::read_file_to_string(String::from("models/index_2_word.json"));
        let content = String::from(include_str!("../../models/index_2_word.json"));
        let json: Value = serde_json::from_str(content.as_str()).unwrap();

        let mut index_2_word: Vec<String> = Vec::new();
        let mut i = 0;
        loop {
            let word = match json.get(i.to_string()) {
                Some(x) => x,
                None => break,
            };
            index_2_word.push(word.as_str().unwrap().to_string());
            i += 1;
        }

        CRNNModel {
            model,
            index_2_word,

            avg_inference_time: 0.0,
        }
    }

    pub fn inference_string(&self, img: &GrayImageFloat) -> String {
        let tensor: Tensor =
            tract_ndarray::Array4::from_shape_fn((1, 1, 32, 384), |(_, _, y, x)| {
                img.get_pixel(x as u32, y as u32)[0]
            })
            .into();

        let result = self.model.run(tvec!(tensor)).unwrap();
        let arr = result[0].to_array_view::<f32>().unwrap();

        let shape = arr.shape();

        let mut ans = String::new();
        let mut last_word = String::new();
        for i in 0..shape[0] {
            let mut max_index = 0;
            let mut max_value = -1.0;
            for j in 0..self.index_2_word.len() {
                let value = arr[[i, 0, j]];
                if value > max_value {
                    max_value = value;
                    max_index = j;
                }
            }
            let word = &self.index_2_word[max_index];
            if *word != last_word && word != "-" {
                ans = ans + word;
            }

            last_word = word.clone();
        }

        ans
    }
}<|MERGE_RESOLUTION|>--- conflicted
+++ resolved
@@ -20,13 +20,8 @@
         //     .with_input_fact(0, InferenceFact::dt_shape(f32::datum_type(), tvec!(1, 1, 32, 384))).unwrap()
         //     .into_optimized().unwrap()
         //     .into_runnable().unwrap();
-<<<<<<< HEAD
         // let mut bytes = include_bytes!("../../models/model_acc100-epoch16.onnx");
-        let mut bytes = include_bytes!("../../models/model_training.onnx");
-=======
-        let bytes = include_bytes!("../../models/model_acc100-epoch49.onnx");
-        // let mut bytes = include_bytes!("../../models/model_training.onnx");
->>>>>>> e8212258
+        let bytes = include_bytes!("../../models/model_training.onnx");
 
         let model = tract_onnx::onnx()
             .model_for_read(&mut bytes.as_bytes())
