--- conflicted
+++ resolved
@@ -22,14 +22,9 @@
     }
 }
 
-#[cfg(target_arch = "x86")]
-<<<<<<< HEAD
-pub fn mac_scroll(count: i32) {
-    self.enigo.mouse_scroll_y(count);
-=======
+#[cfg(target_arch = "x86_64")]
 pub fn mac_scroll(enigo:&mut Enigo, count:i32) {
     enigo.mouse_scroll_y(count);
->>>>>>> 94361922
     utils::sleep(20);
 }
 
@@ -158,8 +153,6 @@
             );
             let cg_title = CFString::wrap_under_get_rule(cg_title_ref as CFStringRef);
             title = cg_title.to_string();
-<<<<<<< HEAD
-
             // mac app cg_rect.size.x = 0 when full screen
             if cg_rect.size.height > 200. {
                 if cg_rect.origin.y > 0. {
@@ -180,16 +173,6 @@
                     };
                 }
                 window_count += 1
-=======
-            if 200. < cg_rect.size.height {
-                mrect = PixelRect {
-                    left:cg_rect.origin.x as i32,
-                    top:cg_rect.origin.y as i32,
-                    width:cg_rect.size.width as i32,
-                    height:cg_rect.size.height as i32,
-                };
-                window_count+=1
->>>>>>> 94361922
             }
         }
     }
